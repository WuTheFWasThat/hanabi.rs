use float_ord::*;
use fnv::{FnvHashMap, FnvHashSet};
use std::cmp::Ordering;

<<<<<<< HEAD
use game::*;
use helpers::*;
use strategies::hat_helpers::*;
use strategy::*;
=======
use crate::game::*;
use crate::helpers::*;
use crate::strategies::hat_helpers::*;
use crate::strategy::*;
>>>>>>> bed45135

// TODO: use random extra information - i.e. when casting up and down,
// we sometimes have 2 choices of value to choose
// TODO: guess very aggressively at very end of game (first, see whether
// situation ever occurs)

type PropertyPredicate = fn(&BoardState, &Card) -> bool;

struct CardHasProperty {
    index: usize,
    property: PropertyPredicate,
}
impl Question for CardHasProperty {
    fn info_amount(&self) -> u32 {
        2
    }
    fn answer(&self, hand: &Cards, board: &BoardState) -> u32 {
<<<<<<< HEAD
        let ref card = hand[self.index];
=======
        let card = &hand[self.index];
>>>>>>> bed45135
        if (self.property)(board, card) {
            1
        } else {
            0
        }
    }
    fn acknowledge_answer(
        &self,
        answer: u32,
        hand_info: &mut HandInfo<CardPossibilityTable>,
        board: &BoardState,
    ) {
        let card_table = &mut hand_info[self.index];
        let possible = card_table.get_possibilities();
        for card in &possible {
            if (self.property)(board, card) {
                if answer == 0 {
                    card_table.mark_false(card);
                }
<<<<<<< HEAD
            } else {
                if answer == 1 {
                    card_table.mark_false(card);
                }
=======
            } else if answer == 1 {
                card_table.mark_false(card);
>>>>>>> bed45135
            }
        }
    }
}
fn q_is_playable(index: usize) -> CardHasProperty {
    CardHasProperty {
        index,
        property: |board, card| board.is_playable(card),
    }
}
fn q_is_dead(index: usize) -> CardHasProperty {
    CardHasProperty {
        index,
        property: |board, card| board.is_dead(card),
    }
}

/// For some list of questions l, the question `AdditiveComboQuestion { questions : l }` asks:
/// "What is the first question in the list `l` that has a nonzero answer, and what is its
/// answer?"
/// If all questions in `l` have the answer `0`, this question has the answer `0` as well.
///
/// It's named that way because the `info_amount` grows additively with the `info_amount`s of
/// the questions in `l`.
struct AdditiveComboQuestion {
    questions: Vec<Box<dyn Question>>,
}
impl Question for AdditiveComboQuestion {
    fn info_amount(&self) -> u32 {
        self.questions
            .iter()
            .map(|q| q.info_amount() - 1)
            .sum::<u32>()
            + 1
    }
    fn answer(&self, hand: &Cards, board: &BoardState) -> u32 {
        let mut toadd = 1;
        for q in &self.questions {
            let q_answer = q.answer(hand, board);
            if q_answer != 0 {
                return toadd + q_answer - 1;
            }
            toadd += q.info_amount() - 1;
        }
        assert!(toadd == self.info_amount());
        0
    }
    fn acknowledge_answer(
        &self,
        mut answer: u32,
        hand_info: &mut HandInfo<CardPossibilityTable>,
        board: &BoardState,
    ) {
        if answer == 0 {
            answer = self.info_amount();
        }
        answer -= 1;
        for q in &self.questions {
            if answer < q.info_amount() - 1 {
                q.acknowledge_answer(answer + 1, hand_info, board);
                return;
            } else {
                q.acknowledge_answer(0, hand_info, board);
                answer -= q.info_amount() - 1;
            }
        }
        assert!(answer == 0);
    }
}

#[derive(Debug)]
struct CardPossibilityPartition {
    index: usize,
    n_partitions: u32,
    partition: FnvHashMap<Card, u32>,
}
impl CardPossibilityPartition {
    fn new(
        index: usize,
        max_n_partitions: u32,
        card_table: &CardPossibilityTable,
        board: &BoardState,
    ) -> CardPossibilityPartition {
        let mut cur_block = 0;
        let mut partition = FnvHashMap::default();
        let mut n_partitions = 0;

        let has_dead = card_table.probability_is_dead(board) != 0.0;

        // TODO: group things of different colors and values?
        let mut effective_max = max_n_partitions;
        if has_dead {
            effective_max -= 1;
        };

        for card in card_table.get_possibilities() {
            if !board.is_dead(&card) {
                partition.insert(card.clone(), cur_block);
                cur_block = (cur_block + 1) % effective_max;
                if n_partitions < effective_max {
                    n_partitions += 1;
                }
            }
        }

        if has_dead {
            for card in card_table.get_possibilities() {
                if board.is_dead(&card) {
                    partition.insert(card.clone(), n_partitions);
                }
            }
            n_partitions += 1;
        }

        // let mut s: String = "Partition: |".to_string();
        // for i in 0..n_partitions {
        //     for (card, block) in partition.iter() {
        //         if *block == i {
        //             s = s + &format!(" {}", card);
        //         }
        //     }
        //     s.push_str(" |");
        // }
        // debug!("{}", s);

        CardPossibilityPartition {
            index,
            n_partitions,
            partition,
        }
    }
}
impl Question for CardPossibilityPartition {
    fn info_amount(&self) -> u32 {
        self.n_partitions
    }
    fn answer(&self, hand: &Cards, _: &BoardState) -> u32 {
        let card = &hand[self.index];
        *self.partition.get(card).unwrap()
    }
    fn acknowledge_answer(
        &self,
        answer: u32,
        hand_info: &mut HandInfo<CardPossibilityTable>,
        _: &BoardState,
    ) {
        let card_table = &mut hand_info[self.index];
        let possible = card_table.get_possibilities();
        for card in &possible {
            if *self.partition.get(card).unwrap() != answer {
                card_table.mark_false(card);
            }
        }
    }
}

#[derive(Eq, PartialEq, Clone)]
struct MyPublicInformation {
    hand_info: FnvHashMap<Player, HandInfo<CardPossibilityTable>>,
    card_counts: CardCounts, // what any newly drawn card should be
    board: BoardState,       // TODO: maybe we should store an appropriately lifetimed reference?
}

impl MyPublicInformation {
    fn get_player_info_mut(&mut self, player: &Player) -> &mut HandInfo<CardPossibilityTable> {
        self.hand_info.get_mut(player).unwrap()
    }
    fn take_player_info(&mut self, player: &Player) -> HandInfo<CardPossibilityTable> {
        self.hand_info.remove(player).unwrap()
    }

    fn get_other_players_starting_after(&self, player: Player) -> Vec<Player> {
        let n = self.board.num_players;
<<<<<<< HEAD
        (0..n - 1)
            .into_iter()
            .map(|i| (player + 1 + i) % n)
            .collect()
=======
        (0..n - 1).map(|i| (player + 1 + i) % n).collect()
>>>>>>> bed45135
    }

    // Returns the number of ways to hint the player.
    fn get_info_per_player(&self, player: Player) -> u32 {
        // Determine if both:
        //  - it is public that there are at least two colors
        //  - it is public that there are at least two numbers

        let info = &self.hand_info[&player];

        let may_be_all_one_color = COLORS
            .iter()
            .any(|color| info.iter().all(|card| card.can_be_color(*color)));

        let may_be_all_one_number = VALUES
            .iter()
            .any(|value| info.iter().all(|card| card.can_be_value(*value)));

<<<<<<< HEAD
        return if !may_be_all_one_color && !may_be_all_one_number {
            4
        } else {
            3
        };
=======
        if !may_be_all_one_color && !may_be_all_one_number {
            4
        } else {
            3
        }
>>>>>>> bed45135
    }

    fn get_hint_index_score(&self, card_table: &CardPossibilityTable) -> i32 {
        if card_table.probability_is_dead(&self.board) == 1.0 {
            return 0;
        }
        if card_table.is_determined() {
            return 0;
        }
        // Do something more intelligent?
        let mut score = 1;
        if !card_table.color_determined() {
            score += 1;
        }
        if !card_table.value_determined() {
            score += 1;
        }
        score
    }

    fn get_index_for_hint(&self, player: &Player) -> usize {
        let mut scores = self.hand_info[player]
            .iter()
            .enumerate()
            .map(|(i, card_table)| {
                let score = self.get_hint_index_score(card_table);
                (-score, i)
            })
            .collect::<Vec<_>>();
<<<<<<< HEAD
        scores.sort();
=======
        scores.sort_unstable();
>>>>>>> bed45135
        scores[0].1
    }

    // TODO: refactor out the common parts of get_hint and update_from_hint_choice
    fn get_hint(&mut self, view: &OwnedGameView) -> Vec<Hint> {
        // Can give up to 3(n-1) hints
        // For any given player with at least 4 cards, and index i, there are at least 3 hints that can be given.
        // 0. a value hint on card i
        // 1. a color hint on card i
        // 2. any hint not involving card i
        // However, if it is public info that the player has at least two colors
        // and at least two numbers, then instead we do
        // 2. any color hint not involving i
        // 3. any color hint not involving i

        // TODO: make it so space of hints is larger when there is
        // knowledge about the cards?

        let hinter = view.player;
        let info_per_player: Vec<_> = self
            .get_other_players_starting_after(hinter)
            .into_iter()
            .map(|player| self.get_info_per_player(player))
            .collect();
        let total_info = info_per_player.iter().sum();
        // FIXME explain and clean up
        let card_indices: Vec<_> = self
            .get_other_players_starting_after(hinter)
            .into_iter()
            .map(|player| self.get_index_for_hint(&player))
            .collect();

        let hint_info = self.get_hat_sum(total_info, view);

        //let hint_type = hint_info.value % 3;
        //let player_amt = (hint_info.value - hint_type) / 3;
        let mut hint_type = hint_info.value;
        let mut player_amt = 0;
        while hint_type >= info_per_player[player_amt] {
            hint_type -= info_per_player[player_amt];
            player_amt += 1;
        }
        let hint_info_we_can_give_to_this_player = info_per_player[player_amt];

        let hint_player = (hinter + 1 + (player_amt as u32)) % view.board.num_players;

        let hand = view.get_hand(&hint_player);
        let card_index = card_indices[player_amt];
        let hint_card = &hand[card_index];

        let hint_option_set = if hint_info_we_can_give_to_this_player == 3 {
            match hint_type {
                0 => {
                    vec![Hinted::Value(hint_card.value)]
                }
                1 => {
                    vec![Hinted::Color(hint_card.color)]
                }
                2 => {
                    // NOTE: this doesn't do that much better than just hinting
                    // the first thing that doesn't match the hint_card
                    let mut hint_option_set = Vec::new();
                    for card in hand {
                        if card.color != hint_card.color {
                            hint_option_set.push(Hinted::Color(card.color));
                        }
                        if card.value != hint_card.value {
                            hint_option_set.push(Hinted::Value(card.value));
                        }
                    }
                    hint_option_set
                }
                _ => {
                    panic!("Invalid hint type")
                }
            }
        } else {
            match hint_type {
                0 => {
                    vec![Hinted::Value(hint_card.value)]
                }
                1 => {
                    vec![Hinted::Color(hint_card.color)]
                }
                2 => {
                    // Any value hint for a card other than the first
                    let mut hint_option_set = Vec::new();
                    for card in hand {
                        if card.value != hint_card.value {
                            hint_option_set.push(Hinted::Value(card.value));
                        }
                    }
                    hint_option_set
                }
                3 => {
                    // Any color hint for a card other than the first
                    let mut hint_option_set = Vec::new();
                    for card in hand {
                        if card.color != hint_card.color {
                            hint_option_set.push(Hinted::Color(card.color));
                        }
                    }
                    hint_option_set
                }
                _ => {
                    panic!("Invalid hint type")
                }
            }
        };
        hint_option_set
            .into_iter()
            .collect::<FnvHashSet<_>>()
            .into_iter()
            .map(|hinted| Hint {
                player: hint_player,
<<<<<<< HEAD
                hinted: hinted,
=======
                hinted,
>>>>>>> bed45135
            })
            .collect()
    }

    fn decode_hint_choice(&self, hint: &Hint, result: &[bool]) -> ModulusInformation {
        let hinter = self.board.player;

        let info_per_player: Vec<_> = self
            .get_other_players_starting_after(hinter)
            .into_iter()
            .map(|player| self.get_info_per_player(player))
            .collect();
        let total_info = info_per_player.iter().sum();

        let n = self.board.num_players;

        let player_amt = (n + hint.player - hinter - 1) % n;

<<<<<<< HEAD
        let amt_from_prev_players = info_per_player
            .iter()
            .take(player_amt as usize)
            .fold(0, |a, b| a + b);
=======
        let amt_from_prev_players: u32 = info_per_player.iter().take(player_amt as usize).sum();
>>>>>>> bed45135
        let hint_info_we_can_give_to_this_player = info_per_player[player_amt as usize];

        let card_index = self.get_index_for_hint(&hint.player);
        let hint_type = if hint_info_we_can_give_to_this_player == 3 {
            if result[card_index] {
                match hint.hinted {
                    Hinted::Value(_) => 0,
                    Hinted::Color(_) => 1,
                }
            } else {
                2
            }
<<<<<<< HEAD
        } else {
            if result[card_index] {
                match hint.hinted {
                    Hinted::Value(_) => 0,
                    Hinted::Color(_) => 1,
                }
            } else {
                match hint.hinted {
                    Hinted::Value(_) => 2,
                    Hinted::Color(_) => 3,
                }
=======
        } else if result[card_index] {
            match hint.hinted {
                Hinted::Value(_) => 0,
                Hinted::Color(_) => 1,
            }
        } else {
            match hint.hinted {
                Hinted::Value(_) => 2,
                Hinted::Color(_) => 3,
>>>>>>> bed45135
            }
        };

        let hint_value = amt_from_prev_players + hint_type;

        ModulusInformation::new(total_info, hint_value)
    }

    fn update_from_hint_choice(&mut self, hint: &Hint, matches: &[bool], view: &OwnedGameView) {
        let info = self.decode_hint_choice(hint, matches);
        self.update_from_hat_sum(info, view);
    }

    fn update_from_hint_matches(&mut self, hint: &Hint, matches: &[bool]) {
        let info = self.get_player_info_mut(&hint.player);
        info.update_for_hint(&hint.hinted, matches);
    }

    fn knows_playable_card(&self, player: &Player) -> bool {
        self.hand_info[player]
            .iter()
            .any(|table| table.probability_is_playable(&self.board) == 1.0)
    }

    fn someone_else_needs_hint(&self, view: &OwnedGameView) -> bool {
        // Does another player have a playable card, but doesn't know it?
        view.get_other_players().iter().any(|player| {
            let has_playable_card = view
<<<<<<< HEAD
                .get_hand(&player)
                .iter()
                .any(|card| view.get_board().is_playable(card));
            has_playable_card && !self.knows_playable_card(&player)
=======
                .get_hand(player)
                .iter()
                .any(|card| view.get_board().is_playable(card));
            has_playable_card && !self.knows_playable_card(player)
>>>>>>> bed45135
        })
    }

    fn update_noone_else_needs_hint(&mut self) {
        // If it becomes public knowledge that someone_else_needs_hint() returns false,
        // update accordingly.
        for player in self.board.get_players() {
            if player != self.board.player && !self.knows_playable_card(&player) {
                // If player doesn't know any playable cards, player doesn't have any playable
                // cards.
                let mut hand_info = self.take_player_info(&player);
                for ref mut card_table in hand_info.iter_mut() {
                    let possible = card_table.get_possibilities();
                    for card in &possible {
                        if self.board.is_playable(card) {
                            card_table.mark_false(card);
                        }
                    }
                }
                self.set_player_info(&player, hand_info);
            }
        }
    }

    fn update_from_discard_or_play_result(
        &mut self,
        new_view: &BorrowedGameView,
        player: &Player,
        index: usize,
        card: &Card,
    ) {
        let new_card_table = CardPossibilityTable::from(&self.card_counts);
        {
            let info = self.get_player_info_mut(player);
            assert!(info[index].is_possible(card));
            info.remove(index);

            // push *before* incrementing public counts
            if info.len() < new_view.hand_size(player) {
                info.push(new_card_table);
            }
        }

        // TODO: decrement weight counts for fully determined cards, ahead of time

        for player in self.board.get_players() {
            let info = self.get_player_info_mut(&player);
            for card_table in info.iter_mut() {
                card_table.decrement_weight_if_possible(card);
            }
        }

        self.card_counts.increment(card);
    }
}

impl PublicInformation for MyPublicInformation {
    fn new(board: &BoardState) -> Self {
        let hand_info = board
            .get_players()
            .map(|player| {
                let hand_info = HandInfo::new(board.hand_size);
                (player, hand_info)
            })
            .collect::<FnvHashMap<_, _>>();
        MyPublicInformation {
            hand_info,
            card_counts: CardCounts::new(),
            board: board.clone(),
        }
    }

    fn set_board(&mut self, board: &BoardState) {
        self.board = board.clone();
    }

    fn get_player_info(&self, player: &Player) -> HandInfo<CardPossibilityTable> {
        self.hand_info[player].clone()
    }

    fn set_player_info(&mut self, player: &Player, hand_info: HandInfo<CardPossibilityTable>) {
        self.hand_info.insert(*player, hand_info);
    }

    fn agrees_with(&self, other: Self) -> bool {
        *self == other
    }

    fn ask_question(
        &self,
        _me: &Player,
        hand_info: &HandInfo<CardPossibilityTable>,
        total_info: u32,
    ) -> Option<Box<dyn Question>> {
        // Changing anything inside this function will not break the information transfer
        // mechanisms!

        let augmented_hand_info_raw = hand_info
            .iter()
            .cloned()
            .enumerate()
<<<<<<< HEAD
            .filter_map(|(i, card_table)| {
                let p_play = card_table.probability_is_playable(&self.board);
                let p_dead = card_table.probability_is_dead(&self.board);
                Some((i, p_play, p_dead))
=======
            .map(|(i, card_table)| {
                let p_play = card_table.probability_is_playable(&self.board);
                let p_dead = card_table.probability_is_dead(&self.board);
                (i, p_play, p_dead)
>>>>>>> bed45135
            })
            .collect::<Vec<_>>();
        let know_playable_card = augmented_hand_info_raw
            .iter()
            .any(|&(_, p_play, _)| p_play == 1.0);
        let know_dead_card = augmented_hand_info_raw
            .iter()
            .any(|&(_, _, p_dead)| p_dead == 1.0);

        // We don't need to find out anything about cards that are determined or dead.
        let augmented_hand_info = augmented_hand_info_raw
            .into_iter()
<<<<<<< HEAD
            .filter(|&(i, _, p_dead)| {
                if p_dead == 1.0 {
                    false
                } else if hand_info[i].is_determined() {
                    false
                } else {
                    true
                }
            })
=======
            .filter(|&(i, _, p_dead)| p_dead != 1.0 && !hand_info[i].is_determined())
>>>>>>> bed45135
            .collect::<Vec<_>>();

        if !know_playable_card {
            // Vector of tuples (ask_dead, i, p_yes), where ask_dead=false means we'll
            // ask if the card at i is playable, and ask_dead=true means we ask if the card at i is
            // dead. p_yes is the probability the answer is nonzero.
            let mut to_ask: Vec<(bool, usize, f32)> = augmented_hand_info
                .iter()
                .filter_map(|&(i, p_play, _)| {
                    if p_play == 0.0 {
                        None
                    } else {
                        Some((false, i, p_play))
                    }
                })
                .collect();
            if !know_dead_card {
                to_ask.extend(augmented_hand_info.iter().filter_map(|&(i, _, p_dead)| {
                    if p_dead == 0.0 {
                        None
                    } else {
                        Some((true, i, p_dead))
                    }
                }));
            }

            let combo_question_capacity = (total_info - 1) as usize;
            if to_ask.len() > combo_question_capacity {
                // The questions don't fit into an AdditiveComboQuestion.
                // Sort by type (ask_dead=false first), then by p_yes (bigger first)
                to_ask.sort_by_key(|&(ask_dead, _, p_yes)| (ask_dead, FloatOrd(-p_yes)));
                to_ask.truncate(combo_question_capacity);
            }

            // Sort by type (ask_dead=false first), then by p_yes (smaller first), since it's
            // better to put lower-probability-of-playability/death cards first: The difference
            // only matters if we find a playable/dead card, and conditional on that, it's better
            // to find out about as many non-playable/non-dead cards as possible.
            to_ask.sort_by_key(|&(ask_dead, _, p_yes)| (ask_dead, FloatOrd(p_yes)));
            let questions = to_ask
                .into_iter()
<<<<<<< HEAD
                .map(|(ask_dead, i, _)| -> Box<Question> {
=======
                .map(|(ask_dead, i, _)| -> Box<dyn Question> {
>>>>>>> bed45135
                    if ask_dead {
                        Box::new(q_is_dead(i))
                    } else {
                        Box::new(q_is_playable(i))
                    }
                })
                .collect::<Vec<_>>();
<<<<<<< HEAD
            if questions.len() > 0 {
=======
            if !questions.is_empty() {
>>>>>>> bed45135
                return Some(Box::new(AdditiveComboQuestion { questions }));
            }
        }

        let ask_play_score = |p_play: f32| FloatOrd((p_play - 0.7).abs());
        let mut ask_play = augmented_hand_info
            .iter()
            .filter(|&&(_, p_play, _)| ask_play_score(p_play) < FloatOrd(0.2))
            .cloned()
            .collect::<Vec<_>>();
        ask_play.sort_by_key(|&(i, p_play, _)| (ask_play_score(p_play), i));
        if let Some(&(i, _, _)) = ask_play.first() {
            return Some(Box::new(q_is_playable(i)));
        }

        let mut ask_partition = augmented_hand_info;
        // sort by probability of death (lowest first), then by index
        ask_partition.sort_by_key(|&(i, _, p_death)| (FloatOrd(p_death), i));
<<<<<<< HEAD
        if let Some(&(i, _, _)) = ask_partition.get(0) {
=======
        if let Some(&(i, _, _)) = ask_partition.first() {
>>>>>>> bed45135
            let question = CardPossibilityPartition::new(i, total_info, &hand_info[i], &self.board);
            Some(Box::new(question))
        } else {
            None
        }
    }
}

pub struct InformationStrategyConfig;

impl InformationStrategyConfig {
    pub fn new() -> InformationStrategyConfig {
        InformationStrategyConfig
    }
}
impl GameStrategyConfig for InformationStrategyConfig {
    fn initialize(&self, _: &GameOptions) -> Box<dyn GameStrategy> {
        Box::new(InformationStrategy::new())
    }
}

pub struct InformationStrategy;

impl InformationStrategy {
    pub fn new() -> InformationStrategy {
        InformationStrategy
    }
}
impl GameStrategy for InformationStrategy {
    fn initialize(&self, player: Player, view: &BorrowedGameView) -> Box<dyn PlayerStrategy> {
        Box::new(InformationPlayerStrategy {
            me: player,
            public_info: MyPublicInformation::new(view.board),
            new_public_info: None,
            last_view: OwnedGameView::clone_from(view),
        })
    }
}

pub struct InformationPlayerStrategy {
    me: Player,
    public_info: MyPublicInformation,
    // Inside decide(), modify a copy of public_info and put it here. After that, when
    // calling update, check that the updated public_info matches new_public_info.
    new_public_info: Option<MyPublicInformation>,
    last_view: OwnedGameView, // the view on the previous turn
}

impl InformationPlayerStrategy {
    // how badly do we need to play a particular card
    fn get_average_play_score(
        &self,
        view: &OwnedGameView,
        card_table: &CardPossibilityTable,
    ) -> f32 {
        let f = |card: &Card| self.get_play_score(view, card);
        card_table.weighted_score(&f)
    }

    fn get_play_score(&self, view: &OwnedGameView, card: &Card) -> f32 {
        let mut num_with = 1;
        if view.board.deck_size > 0 {
            for player in view.board.get_players() {
                if player != self.me && view.has_card(&player, card) {
                    num_with += 1;
                }
            }
        }
        (10.0 - card.value as f32) / (num_with as f32)
    }

    fn find_useless_cards(
        &self,
        board: &BoardState,
        hand: &HandInfo<CardPossibilityTable>,
    ) -> Vec<usize> {
<<<<<<< HEAD
=======
        use std::collections::hash_map::Entry::{Occupied, Vacant};

>>>>>>> bed45135
        let mut useless: FnvHashSet<usize> = FnvHashSet::default();
        let mut seen: FnvHashMap<Card, usize> = FnvHashMap::default();

        for (i, card_table) in hand.iter().enumerate() {
            if card_table.probability_is_dead(board) == 1.0 {
                useless.insert(i);
            } else if let Some(card) = card_table.get_card() {
                match seen.entry(card) {
                    Occupied(e) => {
                        // found a duplicate card
                        useless.insert(i);
                        useless.insert(*e.get());
                    }
                    Vacant(e) => {
                        e.insert(i);
                    }
                }
            }
        }
        let mut useless_vec: Vec<usize> = useless.into_iter().collect();
<<<<<<< HEAD
        useless_vec.sort();
        return useless_vec;
=======
        useless_vec.sort_unstable();
        useless_vec
>>>>>>> bed45135
    }

    // how good is it to give this hint to this player?
    fn hint_goodness(&self, hint: &Hint, view: &OwnedGameView) -> f32 {
        // This gets called after self.public_info.get_hint(), which modifies the public
        // info to include information gained through question answering. Therefore, we only
        // simulate information gained through the hint result here.

        let hint_player = &hint.player;
        let hinted = &hint.hinted;
        let hand = view.get_hand(hint_player);
        let mut hand_info = self.public_info.get_player_info(hint_player);

        let mut goodness = 1.0;
        for (i, card_table) in hand_info.iter_mut().enumerate() {
            let card = &hand[i];
            if card_table.probability_is_dead(&view.board) == 1.0 {
                continue;
            }
            if card_table.is_determined() {
                continue;
            }
            let old_weight = card_table.total_weight();
            match *hinted {
                Hinted::Color(color) => card_table.mark_color(color, color == card.color),
                Hinted::Value(value) => card_table.mark_value(value, value == card.value),
            };
            let new_weight = card_table.total_weight();
            assert!(new_weight <= old_weight);
            let bonus = {
                if card_table.is_determined() || card_table.probability_is_dead(&view.board) == 1.0
                {
                    2
                } else {
                    1
                }
            };
            goodness *= (bonus as f32) * (old_weight / new_weight);
        }
        goodness
    }

    fn get_best_hint_of_options(&self, mut hints: Vec<Hint>) -> Hint {
        if hints.len() == 1 {
            return hints.remove(0);
        }
        let view = &self.last_view;

        // using hint goodness barely helps
        let mut hint_options = hints
            .into_iter()
            .map(|hint| (self.hint_goodness(&hint, view), hint))
            .collect::<Vec<_>>();

        hint_options.sort_by(|h1, h2| h2.0.partial_cmp(&h1.0).unwrap_or(Ordering::Equal));

        if hint_options.is_empty() {
            // NOTE: Technically possible, but never happens
        } else if hint_options.len() > 1 {
            debug!("Choosing amongst hint options: {:?}", hint_options);
        }
        hint_options.remove(0).1
    }

    /// Decide on a move. At the same time, simulate the impact of that move on the public
    /// information state by modifying `public_info`. Since `self` is immutable and since our
    /// public information state change will be compared against the change in the corresponding
    /// call to `update_wrapped`, nothing we do here will let our public information state silently
    /// get out of sync with other players' public information state!
    fn decide_wrapped(&mut self, public_info: &mut MyPublicInformation) -> TurnChoice {
        // we already stored the view
        let view = &self.last_view;
        let me = &view.player;

        for player in view.board.get_players() {
            let hand_info = public_info.get_player_info(&player);
            debug!("Current state of hand_info for {}:", player);
            for (i, card_table) in hand_info.iter().enumerate() {
                debug!("  Card {}: {}", i, card_table);
            }
        }

        let private_info = public_info.get_private_info(view);
        // debug!("My info:");
        // for (i, card_table) in private_info.iter().enumerate() {
        //     debug!("{}: {}", i, card_table);
        // }

        // If possible, play the best playable card
        // the higher the play_score, the better to play
        let mut playable_cards = private_info
            .iter()
            .enumerate()
            .filter_map(|(i, card_table)| {
                if card_table.probability_is_playable(&view.board) != 1.0 {
                    return None;
                }
                Some((i, self.get_average_play_score(view, card_table)))
            })
            .collect::<Vec<_>>();
        playable_cards.sort_by_key(|&(i, play_score)| (FloatOrd(-play_score), i));
<<<<<<< HEAD
        if let Some(&(play_index, _)) = playable_cards.get(0) {
=======
        if let Some(&(play_index, _)) = playable_cards.first() {
>>>>>>> bed45135
            return TurnChoice::Play(play_index);
        }

        let discard_threshold = view.board.total_cards
            - (COLORS.len() * VALUES.len()) as u32
            - (view.board.num_players * view.board.hand_size);

        // make a possibly risky play
        // TODO: consider removing this, if we improve information transfer
        if view.board.lives_remaining > 1 && view.board.discard_size() <= discard_threshold {
            let mut risky_playable_cards = private_info
                .iter()
                .enumerate()
                .filter(|&(_, card_table)| {
                    // card is either playable or dead
                    card_table.probability_of_predicate(&|card| {
                        view.board.is_playable(card) || view.board.is_dead(card)
                    }) == 1.0
                })
                .map(|(i, card_table)| {
                    let p = card_table.probability_is_playable(&view.board);
                    (i, card_table, p)
                })
                .collect::<Vec<_>>();

<<<<<<< HEAD
            if risky_playable_cards.len() > 0 {
=======
            if !risky_playable_cards.is_empty() {
>>>>>>> bed45135
                risky_playable_cards
                    .sort_by(|c1, c2| c2.2.partial_cmp(&c1.2).unwrap_or(Ordering::Equal));

                let maybe_play = risky_playable_cards[0];
                if maybe_play.2 > 0.75 {
                    return TurnChoice::Play(maybe_play.0);
                }
            }
        }

        let public_useless_indices =
            self.find_useless_cards(&view.board, &public_info.get_player_info(me));
        let useless_indices = self.find_useless_cards(&view.board, &private_info);

        // NOTE When changing this, make sure to keep the "discard" branch of update() up to date!
<<<<<<< HEAD
        let will_hint =
            if view.board.hints_remaining > 0 && public_info.someone_else_needs_hint(view) {
                true
            } else if view.board.discard_size() <= discard_threshold && useless_indices.len() > 0 {
                false
            }
            // hinting is better than discarding dead cards
            // (probably because it stalls the deck-drawing).
            else if view.board.hints_remaining > 0 && view.someone_else_can_play() {
                true
            } else if view.board.hints_remaining > 4 {
                true
            }
            // this is the only case in which we discard a potentially useful card.
            else {
                false
            };
=======
        let will_hint = if view.board.hints_remaining > 0
            && public_info.someone_else_needs_hint(view)
        {
            true
        } else if view.board.discard_size() <= discard_threshold && !useless_indices.is_empty() {
            false
        // hinting is better than discarding dead cards
        // (probably because it stalls the deck-drawing).
        } else if view.board.hints_remaining > 0 && view.someone_else_can_play() {
            true
        } else {
            // this being false is the only case in which we discard a potentially useful card.
            view.board.hints_remaining > 4
        };
>>>>>>> bed45135

        if will_hint {
            let hint_set = public_info.get_hint(view);
            let hint = self.get_best_hint_of_options(hint_set);
            return TurnChoice::Hint(hint);
        }

        if self.last_view.board.hints_remaining > 0 {
            public_info.update_noone_else_needs_hint();
        }

        // if anything is totally useless, discard it
        if public_useless_indices.len() > 1 {
            let info = public_info.get_hat_sum(public_useless_indices.len() as u32, view);
            return TurnChoice::Discard(public_useless_indices[info.value as usize]);
        } else if !useless_indices.is_empty() {
            // TODO: have opponents infer that i knew a card was useless
            // TODO: after that, potentially prefer useless indices that arent public
            return TurnChoice::Discard(useless_indices[0]);
        }

        // Make the least risky discard.
        let mut cards_by_discard_value = private_info
            .iter()
            .enumerate()
            .map(|(i, card_table)| {
                let probability_is_seen =
                    card_table.probability_of_predicate(&|card| view.can_see(card));
                let compval = 20.0 * probability_is_seen
                    + 10.0 * card_table.probability_is_dispensable(&view.board)
                    + card_table.average_value();
                (i, compval)
            })
            .collect::<Vec<_>>();
        cards_by_discard_value.sort_by_key(|&(i, compval)| (FloatOrd(-compval), i));
        let (index, _) = cards_by_discard_value[0];
        TurnChoice::Discard(index)
    }

    /// Update the public information. The "update" operations on the public information state have to
    /// exactly match the corresponding "choice" operations in `decide_wrapped()`.
    ///
    /// We don't have to update on the "turn result" here. If the turn was a hint, we get the
    /// matches in order to understand the "intention" behind the hint, but we do not need to
    /// update on what the hint says about the hinted player's cards directly. (This is done in the
    /// call to `update_hint_matches()` inside `update()`.
    fn update_wrapped(
        &mut self,
        turn_player: &Player,
        turn_choice: &TurnChoice,
        hint_matches: Option<&Vec<bool>>,
    ) {
        match turn_choice {
            TurnChoice::Hint(ref hint) => {
                let matches = hint_matches.unwrap();
                self.public_info
                    .update_from_hint_choice(hint, matches, &self.last_view);
            }
            TurnChoice::Discard(index) => {
                let known_useless_indices = self.find_useless_cards(
                    &self.last_view.board,
                    &self.public_info.get_player_info(turn_player),
                );

                if self.last_view.board.hints_remaining > 0 {
                    self.public_info.update_noone_else_needs_hint();
                }
                if known_useless_indices.len() > 1 {
                    // unwrap is safe because *if* a discard happened, and there were known
                    // dead cards, it must be a dead card
                    let value = known_useless_indices
                        .iter()
                        .position(|&i| i == *index)
                        .unwrap();
                    let info =
                        ModulusInformation::new(known_useless_indices.len() as u32, value as u32);
                    self.public_info.update_from_hat_sum(info, &self.last_view);
                }
            }
            TurnChoice::Play(_index) => {
                // TODO: Maybe we can transfer information through plays as well?
            }
        }
    }
}

impl PlayerStrategy for InformationPlayerStrategy {
    fn name(&self) -> String {
        String::from("info")
    }

    fn decide(&mut self, _: &BorrowedGameView) -> TurnChoice {
        let mut public_info = self.public_info.clone();
        let turn_choice = self.decide_wrapped(&mut public_info);
        self.new_public_info = Some(public_info);
        turn_choice
    }

    fn update(&mut self, turn_record: &TurnRecord, view: &BorrowedGameView) {
        let hint_matches = if let TurnResult::Hint(matches) = &turn_record.result {
            Some(matches)
        } else {
            None
        };
        self.update_wrapped(&turn_record.player, &turn_record.choice, hint_matches);
        if let Some(new_public_info) = self.new_public_info.take() {
            if !self.public_info.agrees_with(new_public_info) {
                panic!(
                    "The change made to public_info in self.decide_wrapped differs from \
                        the corresponding change in self.update_wrapped!"
                );
            }
        }
        match turn_record.choice {
            TurnChoice::Hint(ref hint) => {
<<<<<<< HEAD
                if let &TurnResult::Hint(ref matches) = &turn_record.result {
=======
                if let TurnResult::Hint(matches) = &turn_record.result {
>>>>>>> bed45135
                    self.public_info.update_from_hint_matches(hint, matches);
                } else {
                    panic!(
                        "Got turn choice {:?}, but turn result {:?}",
                        turn_record.choice, turn_record.result
                    );
                }
            }
            TurnChoice::Discard(index) => {
<<<<<<< HEAD
                if let &TurnResult::Discard(ref card) = &turn_record.result {
=======
                if let TurnResult::Discard(card) = &turn_record.result {
>>>>>>> bed45135
                    self.public_info.update_from_discard_or_play_result(
                        view,
                        &turn_record.player,
                        index,
                        card,
                    );
                } else {
                    panic!(
                        "Got turn choice {:?}, but turn result {:?}",
                        turn_record.choice, turn_record.result
                    );
                }
            }
            TurnChoice::Play(index) => {
<<<<<<< HEAD
                if let &TurnResult::Play(ref card, _) = &turn_record.result {
=======
                if let TurnResult::Play(card, _) = &turn_record.result {
>>>>>>> bed45135
                    self.public_info.update_from_discard_or_play_result(
                        view,
                        &turn_record.player,
                        index,
                        card,
                    );
                } else {
                    panic!(
                        "Got turn choice {:?}, but turn result {:?}",
                        turn_record.choice, turn_record.result
                    );
                }
            }
        }
        self.last_view = OwnedGameView::clone_from(view);
        self.public_info.set_board(view.board);
    }
}<|MERGE_RESOLUTION|>--- conflicted
+++ resolved
@@ -2,17 +2,10 @@
 use fnv::{FnvHashMap, FnvHashSet};
 use std::cmp::Ordering;
 
-<<<<<<< HEAD
-use game::*;
-use helpers::*;
-use strategies::hat_helpers::*;
-use strategy::*;
-=======
 use crate::game::*;
 use crate::helpers::*;
 use crate::strategies::hat_helpers::*;
 use crate::strategy::*;
->>>>>>> bed45135
 
 // TODO: use random extra information - i.e. when casting up and down,
 // we sometimes have 2 choices of value to choose
@@ -30,11 +23,7 @@
         2
     }
     fn answer(&self, hand: &Cards, board: &BoardState) -> u32 {
-<<<<<<< HEAD
-        let ref card = hand[self.index];
-=======
         let card = &hand[self.index];
->>>>>>> bed45135
         if (self.property)(board, card) {
             1
         } else {
@@ -54,15 +43,8 @@
                 if answer == 0 {
                     card_table.mark_false(card);
                 }
-<<<<<<< HEAD
-            } else {
-                if answer == 1 {
-                    card_table.mark_false(card);
-                }
-=======
             } else if answer == 1 {
                 card_table.mark_false(card);
->>>>>>> bed45135
             }
         }
     }
@@ -236,14 +218,7 @@
 
     fn get_other_players_starting_after(&self, player: Player) -> Vec<Player> {
         let n = self.board.num_players;
-<<<<<<< HEAD
-        (0..n - 1)
-            .into_iter()
-            .map(|i| (player + 1 + i) % n)
-            .collect()
-=======
         (0..n - 1).map(|i| (player + 1 + i) % n).collect()
->>>>>>> bed45135
     }
 
     // Returns the number of ways to hint the player.
@@ -262,19 +237,11 @@
             .iter()
             .any(|value| info.iter().all(|card| card.can_be_value(*value)));
 
-<<<<<<< HEAD
-        return if !may_be_all_one_color && !may_be_all_one_number {
-            4
-        } else {
-            3
-        };
-=======
         if !may_be_all_one_color && !may_be_all_one_number {
             4
         } else {
             3
         }
->>>>>>> bed45135
     }
 
     fn get_hint_index_score(&self, card_table: &CardPossibilityTable) -> i32 {
@@ -304,11 +271,7 @@
                 (-score, i)
             })
             .collect::<Vec<_>>();
-<<<<<<< HEAD
-        scores.sort();
-=======
         scores.sort_unstable();
->>>>>>> bed45135
         scores[0].1
     }
 
@@ -424,11 +387,7 @@
             .into_iter()
             .map(|hinted| Hint {
                 player: hint_player,
-<<<<<<< HEAD
-                hinted: hinted,
-=======
                 hinted,
->>>>>>> bed45135
             })
             .collect()
     }
@@ -447,14 +406,7 @@
 
         let player_amt = (n + hint.player - hinter - 1) % n;
 
-<<<<<<< HEAD
-        let amt_from_prev_players = info_per_player
-            .iter()
-            .take(player_amt as usize)
-            .fold(0, |a, b| a + b);
-=======
         let amt_from_prev_players: u32 = info_per_player.iter().take(player_amt as usize).sum();
->>>>>>> bed45135
         let hint_info_we_can_give_to_this_player = info_per_player[player_amt as usize];
 
         let card_index = self.get_index_for_hint(&hint.player);
@@ -467,19 +419,6 @@
             } else {
                 2
             }
-<<<<<<< HEAD
-        } else {
-            if result[card_index] {
-                match hint.hinted {
-                    Hinted::Value(_) => 0,
-                    Hinted::Color(_) => 1,
-                }
-            } else {
-                match hint.hinted {
-                    Hinted::Value(_) => 2,
-                    Hinted::Color(_) => 3,
-                }
-=======
         } else if result[card_index] {
             match hint.hinted {
                 Hinted::Value(_) => 0,
@@ -489,7 +428,6 @@
             match hint.hinted {
                 Hinted::Value(_) => 2,
                 Hinted::Color(_) => 3,
->>>>>>> bed45135
             }
         };
 
@@ -518,17 +456,10 @@
         // Does another player have a playable card, but doesn't know it?
         view.get_other_players().iter().any(|player| {
             let has_playable_card = view
-<<<<<<< HEAD
-                .get_hand(&player)
-                .iter()
-                .any(|card| view.get_board().is_playable(card));
-            has_playable_card && !self.knows_playable_card(&player)
-=======
                 .get_hand(player)
                 .iter()
                 .any(|card| view.get_board().is_playable(card));
             has_playable_card && !self.knows_playable_card(player)
->>>>>>> bed45135
         })
     }
 
@@ -630,17 +561,10 @@
             .iter()
             .cloned()
             .enumerate()
-<<<<<<< HEAD
-            .filter_map(|(i, card_table)| {
-                let p_play = card_table.probability_is_playable(&self.board);
-                let p_dead = card_table.probability_is_dead(&self.board);
-                Some((i, p_play, p_dead))
-=======
             .map(|(i, card_table)| {
                 let p_play = card_table.probability_is_playable(&self.board);
                 let p_dead = card_table.probability_is_dead(&self.board);
                 (i, p_play, p_dead)
->>>>>>> bed45135
             })
             .collect::<Vec<_>>();
         let know_playable_card = augmented_hand_info_raw
@@ -653,19 +577,7 @@
         // We don't need to find out anything about cards that are determined or dead.
         let augmented_hand_info = augmented_hand_info_raw
             .into_iter()
-<<<<<<< HEAD
-            .filter(|&(i, _, p_dead)| {
-                if p_dead == 1.0 {
-                    false
-                } else if hand_info[i].is_determined() {
-                    false
-                } else {
-                    true
-                }
-            })
-=======
             .filter(|&(i, _, p_dead)| p_dead != 1.0 && !hand_info[i].is_determined())
->>>>>>> bed45135
             .collect::<Vec<_>>();
 
         if !know_playable_card {
@@ -707,11 +619,7 @@
             to_ask.sort_by_key(|&(ask_dead, _, p_yes)| (ask_dead, FloatOrd(p_yes)));
             let questions = to_ask
                 .into_iter()
-<<<<<<< HEAD
-                .map(|(ask_dead, i, _)| -> Box<Question> {
-=======
                 .map(|(ask_dead, i, _)| -> Box<dyn Question> {
->>>>>>> bed45135
                     if ask_dead {
                         Box::new(q_is_dead(i))
                     } else {
@@ -719,11 +627,7 @@
                     }
                 })
                 .collect::<Vec<_>>();
-<<<<<<< HEAD
-            if questions.len() > 0 {
-=======
             if !questions.is_empty() {
->>>>>>> bed45135
                 return Some(Box::new(AdditiveComboQuestion { questions }));
             }
         }
@@ -742,11 +646,7 @@
         let mut ask_partition = augmented_hand_info;
         // sort by probability of death (lowest first), then by index
         ask_partition.sort_by_key(|&(i, _, p_death)| (FloatOrd(p_death), i));
-<<<<<<< HEAD
-        if let Some(&(i, _, _)) = ask_partition.get(0) {
-=======
         if let Some(&(i, _, _)) = ask_partition.first() {
->>>>>>> bed45135
             let question = CardPossibilityPartition::new(i, total_info, &hand_info[i], &self.board);
             Some(Box::new(question))
         } else {
@@ -823,11 +723,8 @@
         board: &BoardState,
         hand: &HandInfo<CardPossibilityTable>,
     ) -> Vec<usize> {
-<<<<<<< HEAD
-=======
         use std::collections::hash_map::Entry::{Occupied, Vacant};
 
->>>>>>> bed45135
         let mut useless: FnvHashSet<usize> = FnvHashSet::default();
         let mut seen: FnvHashMap<Card, usize> = FnvHashMap::default();
 
@@ -848,13 +745,8 @@
             }
         }
         let mut useless_vec: Vec<usize> = useless.into_iter().collect();
-<<<<<<< HEAD
-        useless_vec.sort();
-        return useless_vec;
-=======
         useless_vec.sort_unstable();
         useless_vec
->>>>>>> bed45135
     }
 
     // how good is it to give this hint to this player?
@@ -956,11 +848,7 @@
             })
             .collect::<Vec<_>>();
         playable_cards.sort_by_key(|&(i, play_score)| (FloatOrd(-play_score), i));
-<<<<<<< HEAD
-        if let Some(&(play_index, _)) = playable_cards.get(0) {
-=======
         if let Some(&(play_index, _)) = playable_cards.first() {
->>>>>>> bed45135
             return TurnChoice::Play(play_index);
         }
 
@@ -986,11 +874,7 @@
                 })
                 .collect::<Vec<_>>();
 
-<<<<<<< HEAD
-            if risky_playable_cards.len() > 0 {
-=======
             if !risky_playable_cards.is_empty() {
->>>>>>> bed45135
                 risky_playable_cards
                     .sort_by(|c1, c2| c2.2.partial_cmp(&c1.2).unwrap_or(Ordering::Equal));
 
@@ -1006,25 +890,6 @@
         let useless_indices = self.find_useless_cards(&view.board, &private_info);
 
         // NOTE When changing this, make sure to keep the "discard" branch of update() up to date!
-<<<<<<< HEAD
-        let will_hint =
-            if view.board.hints_remaining > 0 && public_info.someone_else_needs_hint(view) {
-                true
-            } else if view.board.discard_size() <= discard_threshold && useless_indices.len() > 0 {
-                false
-            }
-            // hinting is better than discarding dead cards
-            // (probably because it stalls the deck-drawing).
-            else if view.board.hints_remaining > 0 && view.someone_else_can_play() {
-                true
-            } else if view.board.hints_remaining > 4 {
-                true
-            }
-            // this is the only case in which we discard a potentially useful card.
-            else {
-                false
-            };
-=======
         let will_hint = if view.board.hints_remaining > 0
             && public_info.someone_else_needs_hint(view)
         {
@@ -1039,7 +904,6 @@
             // this being false is the only case in which we discard a potentially useful card.
             view.board.hints_remaining > 4
         };
->>>>>>> bed45135
 
         if will_hint {
             let hint_set = public_info.get_hint(view);
@@ -1155,11 +1019,7 @@
         }
         match turn_record.choice {
             TurnChoice::Hint(ref hint) => {
-<<<<<<< HEAD
-                if let &TurnResult::Hint(ref matches) = &turn_record.result {
-=======
                 if let TurnResult::Hint(matches) = &turn_record.result {
->>>>>>> bed45135
                     self.public_info.update_from_hint_matches(hint, matches);
                 } else {
                     panic!(
@@ -1169,11 +1029,7 @@
                 }
             }
             TurnChoice::Discard(index) => {
-<<<<<<< HEAD
-                if let &TurnResult::Discard(ref card) = &turn_record.result {
-=======
                 if let TurnResult::Discard(card) = &turn_record.result {
->>>>>>> bed45135
                     self.public_info.update_from_discard_or_play_result(
                         view,
                         &turn_record.player,
@@ -1188,11 +1044,7 @@
                 }
             }
             TurnChoice::Play(index) => {
-<<<<<<< HEAD
-                if let &TurnResult::Play(ref card, _) = &turn_record.result {
-=======
                 if let TurnResult::Play(card, _) = &turn_record.result {
->>>>>>> bed45135
                     self.public_info.update_from_discard_or_play_result(
                         view,
                         &turn_record.player,
