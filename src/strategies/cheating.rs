--- conflicted
+++ resolved
@@ -2,13 +2,8 @@
 use std::cell::RefCell;
 use std::rc::Rc;
 
-<<<<<<< HEAD
-use game::*;
-use strategy::*;
-=======
 use crate::game::*;
 use crate::strategy::*;
->>>>>>> bed45135
 
 // strategy that explicitly cheats by using Rc/RefCell
 // serves as a reference point for other strategies
@@ -100,11 +95,7 @@
     fn hand_play_value(&self, view: &BorrowedGameView, hand: &Cards) -> u32 {
         hand.iter()
             .map(|card| self.card_play_value(view, card))
-<<<<<<< HEAD
-            .fold(0, |a, b| a + b)
-=======
             .sum()
->>>>>>> bed45135
     }
 
     // how badly do we need to play a particular card
@@ -115,21 +106,11 @@
         let my_hand_value = self.hand_play_value(view, my_hand);
 
         for player in view.board.get_players() {
-<<<<<<< HEAD
-            if player != self.me {
-                if view.has_card(&player, card) {
-                    let their_hand_value = self.hand_play_value(view, hands.get(&player).unwrap());
-                    // they can play this card, and have less urgent plays than i do
-                    if their_hand_value < my_hand_value {
-                        return 10 - (card.value as i32);
-                    }
-=======
             if player != self.me && view.has_card(&player, card) {
                 let their_hand_value = self.hand_play_value(view, hands.get(&player).unwrap());
                 // they can play this card, and have less urgent plays than i do
                 if their_hand_value < my_hand_value {
                     return 10 - (card.value as i32);
->>>>>>> bed45135
                 }
             }
         }
@@ -151,11 +132,7 @@
             }
             set.insert(card.clone());
         }
-<<<<<<< HEAD
-        return None;
-=======
         None
->>>>>>> bed45135
     }
 }
 impl PlayerStrategy for CheatingPlayerStrategy {
